#!/usr/bin/env python3

"""Run a catalog of poker games with different players.
"""
import random
import time
from pathlib import Path
from typing import Dict, Final, List

<<<<<<< HEAD
from termcolor import colored

from neuropoker.config import Config
from neuropoker.game import Game, PlayerStats, default_player_stats, merge
from neuropoker.models.es_hyperneat_model import ESHyperNEATModel
from neuropoker.models.hyperneat_model import HyperNEATModel
from neuropoker.models.neat_model import NEATModel
from neuropoker.player_utils import PlayerDefinition
from neuropoker.players.base_player import BasePlayer
from neuropoker.players.naive_player import CallPlayer, FoldPlayer, RandomPlayer
from neuropoker.players.neat_player import NEATPlayer

CATALOG: Final[Dict[str, PlayerDefinition]] = {
    # Naive players
    "random": PlayerDefinition(RandomPlayer),
    "fold": PlayerDefinition(FoldPlayer),
    "call": PlayerDefinition(CallPlayer),
    # model_0 has been trained against the fold player, for playing 4-suit 3-player
    "3p_3s_neat": PlayerDefinition(
        NEATPlayer, NEATModel, Path("models/3p_3s_neat__call__1000g.pkl")
    ),
    "3p_3s_hyperneat": PlayerDefinition(
        NEATPlayer, HyperNEATModel, Path("models/3p_3s_hyperneat__call__1000g.pkl")
    ),
    "3p_3s_es-hyperneat": PlayerDefinition(
        NEATPlayer, ESHyperNEATModel, Path("models/3p_3s_es-hyperneat__call__1000g.pkl")
    ),
    # "model_0": PlayerDefinition(
    #     NEATPlayer, NEATModel, Path("models/3p_4s/model_0.pkl")
    # ),
    # # model_1 has been trained against the call player, for playing 4-suit 3-player
    # "model_1": PlayerDefinition(
    #     NEATPlayer, NEATModel, Path("models/3p_3s/model_0.pkl")
    # ),
=======
from neuropoker.game import (
    PlayerStats,
    default_player_stats,
    evaluate_performance,
    merge,
)
from neuropoker.model import load_player
from neuropoker.players.base import BasePlayer
from gym_env import load_model_player

CATALOG: Final[Dict[str, BasePlayer]] = {
    # Random players
    "random": load_player("RandomPlayer", "random"),
    "random2": load_player("RandomPlayer", "random2"),
    "random3": load_player("RandomPlayer", "random3"),
    # Fold players
    "fold": load_player("FoldPlayer", "fold"),
    "fold2": load_player("FoldPlayer", "fold2"),
    "fold3": load_player("FoldPlayer", "fold3"),
    # Call players
    "call": load_player("CallPlayer", "call"),
    "call2": load_player("CallPlayer", "call2"),
    "call3": load_player("CallPlayer", "call3"),
    # model_0 has been trained against the fold player, for playing 4-suit 3-player
    "model_0": load_player("models/3p_4s/model_0.pkl", "model_0"),
    # model_1 has been trained against the call player, for playing 4-suit 3-player
    # "model_1": load_player("models/3p_4s/model_1.pkl", "model_1"),
    "model_1": load_player("models/3p_3s/model_0.pkl", "model_1"),

    "sb_backup": load_model_player("models/3p_3s/sb_backup", "sb_backup"),
    "sb": load_model_player("models/3p_3s/sb", "sb"),
    "sb2": load_model_player("models/3p_3s/sb2", "sb2"),
    "sb3": load_model_player("models/3p_3s/sb3", "sb3"),
    "sb4": load_model_player("models/3p_3s/sb4", "sb4"),
    "sb5": load_model_player("models/3p_3s/sb5", "sb5"),
    "sb6": load_model_player("models/3p_3s/sb6", "sb6"),
>>>>>>> 6531d7d6
}


def compete(
    player_names: List[str],
    config: Config,
    num_games: int = 100,
) -> None:
    """Run a multi-player poker game.

    Parameters:
        player_names: List[str]
            The name of each player, taken from the catalog.
        config: Config
            The game configuration.
        num_games: int
            The number of games to play.
    """

    if len(player_names) != config["game"]["players"]:
        raise ValueError(
            "The number of players in the game configuration "
            f"({config['game']['players']})"
            "does not match the number of players provided "
            f"({len(player_names)})"
        )

    player_names_: Final[List[str]] = [
        f"{player_name}-{i}" for i, player_name in enumerate(player_names)
    ]

    print(f"In the competition, the players are: {player_names_}")
    print(f"They play {num_games} games from each position.")
    print()

    players: Final[List[BasePlayer]] = [
        CATALOG[name_orig].load(name)
        for name_orig, name in zip(player_names, player_names_)
    ]

    performances: Dict[str, PlayerStats]
    performances = {}
    for player_name in player_names_:
        default = default_player_stats()
        default["uuid"] = player_name
        performances[player_name] = default

    random.seed(time.time())
<<<<<<< HEAD
    seed = random.randint(0, 1000)
=======
    seed = -2
    # We never train on negative seeds
    for i in range(0, 3):
        # Shift the players to the left
        player_names_i = player_names[i:] + player_names[:i]
        player_models_i = player_models[i:] + player_models[:i]
>>>>>>> 6531d7d6

    for i in range(0, len(players)):
        # Shift the players
        players_: List[BasePlayer] = players[i:] + players[:i]

        # Run the game
        game: Game = Game.from_config(players_, config)
        game_stats: Dict[str, PlayerStats] = game.play_multiple(
            num_games=num_games, seed=seed
        )

        for player_name, stats in game_stats.items():
            performances[player_name] = merge(performances[player_name], stats)

    for player_name, stats in performances.items():
        print(stats)
    print()

    for player_name, stats in performances.items():
        print(
            f"{player_name:20} avg winnings: {stats["winnings"] / stats["num_games"]:>10.4f}"
        )
    print()
    print()


def main():
    """Run the script."""

    # TODO: Configure config at runtime
    config: Final[Config] = Config("configs/3p_3s_neat.toml")

    # 3 fold:
    # Expect each player to win 0 on average
    print(colored("-------- 3 fold --------", color="blue", attrs=["bold"]))
    compete(["fold", "fold", "fold"], config)

    # 3 call:
    # Expect each player to win 0 on average
    print(colored("-------- 3 call --------", color="blue", attrs=["bold"]))
    compete(["call", "call", "call"], config)

    # 1 call + 2 fold:
    #
    # Expect call player to win every single round, on average 50
    # - When small blind, will win 50
    # - When big blind, will win 25
    # - When neither, will win 75
    print(colored("-------- 1 call + 2 fold --------", color="blue", attrs=["bold"]))
    compete(["call", "fold", "fold"], config)

    # 2 call + 1 fold:
    #
    # Expect each call player to win ~50% of the rounds on average.
    # - Each caller wins ~12.5 per game
    # - The fold player loses ~25.0 per game
    print(colored("-------- 2 call + 1 fold --------", color="blue", attrs=["bold"]))
    compete(["call", "call", "fold"], config)

    # NEAT + 2 call:
    #
    print(colored("-------- NEAT + 2 call --------", color="blue", attrs=["bold"]))
    compete(["3p_3s_neat", "call", "call"], config)

    # HyperNEAT + 2call:
    print(colored("-------- HyperNEAT + 2 call --------", color="blue", attrs=["bold"]))
    compete(["3p_3s_hyperneat", "call", "call"], config)

    # ES-HyperNEAT + 2call:
    print(
        colored("-------- ES-HyperNEAT + 2 call --------", color="blue", attrs=["bold"])
    )
    compete(["3p_3s_es-hyperneat", "call", "call"], config)

    # Expect same as before, since we're invariant to the order of the players
    # Success
    # compete("fold", "model_0", "fold", 30)

    # compete("call", "call", "call", 300)

    # compete("call", "model_1", "fold", 100)

    # Expect the model to fully exploit the folders
    # compete("model_1", "fold", "fold", 300)

    # Expect the model to fully exploit the call players
<<<<<<< HEAD
    # compete("model_1", "call", "call", 500)
=======
    compete("call", "call2", "call3", 100)
    # compete("model_1", "call", "call2", 500)
    # compete("sb", "call", "call3", 1000)
    # compete("sb_backup", "call", "call3", 1000)


    # compete("sb2", "call", "call3", 3000)
    # compete("sb3", "call", "call3", 3000)

    # compete("sb3",  "sb2", "call3", 3000)
    # compete("sb2",  "sb3", "call3", 3000)

    # compete("sb4",  "call", "call3", 3000)
    # compete("sb4", "sb3", "sb2", 3000)
    # compete("sb4", "sb3", "sb2", 3000)

    # compete("sb5", "call", "call3", 3000)
    # compete("sb5", "sb4", "sb3", 3000)
    # compete("sb5", "sb3", "sb2", 3000)
    # compete("sb5", "sb2", "call3", 3000)

    compete("sb6", "call", "call3", 3000)
    compete("sb6", "sb5", "sb4", 3000)
    compete("sb6", "sb3", "sb2", 3000)

>>>>>>> 6531d7d6

    # Expect the models to tie, while taking advantage of the fold player
    # compete("model_1", "model_1_2", "fold", 30)


if __name__ == "__main__":
    main()<|MERGE_RESOLUTION|>--- conflicted
+++ resolved
@@ -1,17 +1,22 @@
 #!/usr/bin/env python3
 
-"""Run a catalog of poker games with different players.
-"""
+"""Run a catalog of poker games with different players."""
+
 import random
 import time
 from pathlib import Path
 from typing import Dict, Final, List
 
-<<<<<<< HEAD
 from termcolor import colored
 
+from gym_env import load_model_player
 from neuropoker.config import Config
-from neuropoker.game import Game, PlayerStats, default_player_stats, merge
+from neuropoker.game import (
+    Game,
+    PlayerStats,
+    default_player_stats,
+    merge,
+)
 from neuropoker.models.es_hyperneat_model import ESHyperNEATModel
 from neuropoker.models.hyperneat_model import HyperNEATModel
 from neuropoker.models.neat_model import NEATModel
@@ -25,61 +30,28 @@
     "random": PlayerDefinition(RandomPlayer),
     "fold": PlayerDefinition(FoldPlayer),
     "call": PlayerDefinition(CallPlayer),
-    # model_0 has been trained against the fold player, for playing 4-suit 3-player
-    "3p_3s_neat": PlayerDefinition(
-        NEATPlayer, NEATModel, Path("models/3p_3s_neat__call__1000g.pkl")
-    ),
-    "3p_3s_hyperneat": PlayerDefinition(
-        NEATPlayer, HyperNEATModel, Path("models/3p_3s_hyperneat__call__1000g.pkl")
-    ),
-    "3p_3s_es-hyperneat": PlayerDefinition(
-        NEATPlayer, ESHyperNEATModel, Path("models/3p_3s_es-hyperneat__call__1000g.pkl")
-    ),
-    # "model_0": PlayerDefinition(
-    #     NEATPlayer, NEATModel, Path("models/3p_4s/model_0.pkl")
-    # ),
-    # # model_1 has been trained against the call player, for playing 4-suit 3-player
-    # "model_1": PlayerDefinition(
-    #     NEATPlayer, NEATModel, Path("models/3p_3s/model_0.pkl")
-    # ),
-=======
-from neuropoker.game import (
-    PlayerStats,
-    default_player_stats,
-    evaluate_performance,
-    merge,
-)
-from neuropoker.model import load_player
-from neuropoker.players.base import BasePlayer
-from gym_env import load_model_player
-
-CATALOG: Final[Dict[str, BasePlayer]] = {
-    # Random players
-    "random": load_player("RandomPlayer", "random"),
-    "random2": load_player("RandomPlayer", "random2"),
-    "random3": load_player("RandomPlayer", "random3"),
-    # Fold players
-    "fold": load_player("FoldPlayer", "fold"),
-    "fold2": load_player("FoldPlayer", "fold2"),
-    "fold3": load_player("FoldPlayer", "fold3"),
-    # Call players
-    "call": load_player("CallPlayer", "call"),
-    "call2": load_player("CallPlayer", "call2"),
-    "call3": load_player("CallPlayer", "call3"),
-    # model_0 has been trained against the fold player, for playing 4-suit 3-player
-    "model_0": load_player("models/3p_4s/model_0.pkl", "model_0"),
-    # model_1 has been trained against the call player, for playing 4-suit 3-player
-    # "model_1": load_player("models/3p_4s/model_1.pkl", "model_1"),
-    "model_1": load_player("models/3p_3s/model_0.pkl", "model_1"),
-
-    "sb_backup": load_model_player("models/3p_3s/sb_backup", "sb_backup"),
+    # SB players
     "sb": load_model_player("models/3p_3s/sb", "sb"),
     "sb2": load_model_player("models/3p_3s/sb2", "sb2"),
     "sb3": load_model_player("models/3p_3s/sb3", "sb3"),
     "sb4": load_model_player("models/3p_3s/sb4", "sb4"),
     "sb5": load_model_player("models/3p_3s/sb5", "sb5"),
     "sb6": load_model_player("models/3p_3s/sb6", "sb6"),
->>>>>>> 6531d7d6
+    "sb_backup": load_model_player("models/3p_3s/sb_backup", "sb_backup"),
+    # Neuroevolution players trained against Call player
+    "3p_3s_neat": PlayerDefinition(
+        NEATPlayer, NEATModel, Path("models/3p_3s/3p_3s_neat__call__1000g.pkl")
+    ),
+    "3p_3s_hyperneat": PlayerDefinition(
+        NEATPlayer,
+        HyperNEATModel,
+        Path("models/3p_3s/3p_3s_hyperneat__call__1000g.pkl"),
+    ),
+    "3p_3s_es-hyperneat": PlayerDefinition(
+        NEATPlayer,
+        ESHyperNEATModel,
+        Path("models/3p_3s/3p_3s_es-hyperneat__call__1000g.pkl"),
+    ),
 }
 
 
@@ -128,16 +100,7 @@
         performances[player_name] = default
 
     random.seed(time.time())
-<<<<<<< HEAD
     seed = random.randint(0, 1000)
-=======
-    seed = -2
-    # We never train on negative seeds
-    for i in range(0, 3):
-        # Shift the players to the left
-        player_names_i = player_names[i:] + player_names[:i]
-        player_models_i = player_models[i:] + player_models[:i]
->>>>>>> 6531d7d6
 
     for i in range(0, len(players)):
         # Shift the players
@@ -214,48 +177,34 @@
 
     # Expect same as before, since we're invariant to the order of the players
     # Success
-    # compete("fold", "model_0", "fold", 30)
-
-    # compete("call", "call", "call", 300)
-
-    # compete("call", "model_1", "fold", 100)
+    compete(["fold", "model_0", "fold"], config, num_games=30)
+    compete(["call", "call", "call"], config, num_games=300)
+    compete(["call", "model_1", "fold"], config, num_games=100)
 
     # Expect the model to fully exploit the folders
-    # compete("model_1", "fold", "fold", 300)
+    compete(["model_1", "fold", "fold"], config, num_games=300)
 
     # Expect the model to fully exploit the call players
-<<<<<<< HEAD
-    # compete("model_1", "call", "call", 500)
-=======
-    compete("call", "call2", "call3", 100)
-    # compete("model_1", "call", "call2", 500)
-    # compete("sb", "call", "call3", 1000)
-    # compete("sb_backup", "call", "call3", 1000)
-
-
-    # compete("sb2", "call", "call3", 3000)
-    # compete("sb3", "call", "call3", 3000)
-
-    # compete("sb3",  "sb2", "call3", 3000)
-    # compete("sb2",  "sb3", "call3", 3000)
-
-    # compete("sb4",  "call", "call3", 3000)
-    # compete("sb4", "sb3", "sb2", 3000)
-    # compete("sb4", "sb3", "sb2", 3000)
-
-    # compete("sb5", "call", "call3", 3000)
-    # compete("sb5", "sb4", "sb3", 3000)
-    # compete("sb5", "sb3", "sb2", 3000)
-    # compete("sb5", "sb2", "call3", 3000)
-
-    compete("sb6", "call", "call3", 3000)
-    compete("sb6", "sb5", "sb4", 3000)
-    compete("sb6", "sb3", "sb2", 3000)
-
->>>>>>> 6531d7d6
+    compete(["model_1", "call", "call"], config, num_games=500)
+    compete(["sb", "call", "call"], config, num_games=1000)
+    compete(["sb_backup", "call", "call"], config, num_games=1000)
+    compete(["sb2", "call", "call"], config, num_games=3000)
+    compete(["sb3", "call", "call"], config, num_games=3000)
+    compete(["sb3", "sb2", "call"], config, num_games=3000)
+    compete(["sb2", "sb3", "call"], config, num_games=3000)
+    compete(["sb4", "call", "call"], config, num_games=3000)
+    compete(["sb4", "sb3", "sb2"], config, num_games=3000)
+    compete(["sb4", "sb3", "sb2"], config, num_games=3000)
+    compete(["sb5", "call", "call"], config, num_games=3000)
+    compete(["sb5", "sb4", "sb3"], config, num_games=3000)
+    compete(["sb5", "sb3", "sb2"], config, num_games=3000)
+    compete(["sb5", "sb2", "call"], config, num_games=3000)
+    compete(["sb6", "call", "call"], config, num_games=3000)
+    compete(["sb6", "sb5", "sb4"], config, num_games=3000)
+    compete(["sb6", "sb3", "sb2"], config, num_games=3000)
 
     # Expect the models to tie, while taking advantage of the fold player
-    # compete("model_1", "model_1_2", "fold", 30)
+    compete(["model_1", "model_1", "fold"], config, num_games=30)
 
 
 if __name__ == "__main__":
