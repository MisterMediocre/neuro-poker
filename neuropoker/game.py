--- conflicted
+++ resolved
@@ -6,18 +6,13 @@
 from pypokerengine.api.emulator import Emulator
 from pypokerengine.engine.player import Player
 
-<<<<<<< HEAD
-from neuropoker.cards import SHORT_RANKS, SHORT_SUITS, get_card_list, get_deck
+from neuropoker.cards import SHORT_RANKS, SHORTER_SUITS, get_card_list, get_deck
 from neuropoker.game_utils import NUM_PLAYERS
 from neuropoker.player.base import BasePlayer
-=======
-from neuropoker.cards import SHORT_RANKS, SHORTER_SUITS, get_card_list, get_deck
-from neuropoker.game_utils import NUM_PLAYERS, STACK
-from neuropoker.players.base import BasePlayer
->>>>>>> 39016717
 
 SMALL_BLIND_AMOUNT: Final[int] = 25
 BIG_BLIND_AMOUNT: Final[int] = 50
+
 
 class PlayerStats(TypedDict):
     """A player's statistics for a game."""
