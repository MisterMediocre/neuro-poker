--- conflicted
+++ resolved
@@ -33,18 +33,13 @@
         if action["action"] == "raise":
             # Some multiples of min
             multiple = random.choice([1, 2, 3])
-<<<<<<< HEAD
-            return action["action"], multiple * action["amount"]["min"]
-
-        return action["action"], action["amount"]
-
-=======
-            res = (action["action"], multiple*action["amount"]["min"])
+            res = (action["action"], multiple * action["amount"]["min"])
         else:
             res = action["action"], action["amount"]
+
         self.report_action(res, hole_card, round_state)
         return res
->>>>>>> 2684142f
+
 
 class CallPlayer(BasePlayer):
     """A player which always calls."""
@@ -71,6 +66,7 @@
         self.report_action(res, hole_card, round_state)
         return res
 
+
 class FoldPlayer(RandomPlayer):
     """A player which always folds."""
 
