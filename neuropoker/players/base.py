--- conflicted
+++ resolved
@@ -1,33 +1,42 @@
 """Base class for poker players."""
 
-from abc import ABC, abstractmethod
-from typing import Final, Tuple, TypeVar
+from typing import Final, TypeVar
 
 from pypokerengine.players import BasePokerPlayer
-import matplotlib.pyplot as plt
-from matplotlib.colors import ListedColormap
-from matplotlib.patches import Patch
-import numpy as np
-
 
 PlayerT = TypeVar("PlayerT", bound="BasePlayer")
 
 
-class BasePlayer(ABC, BasePokerPlayer):
+class BasePlayer(BasePokerPlayer):
     """Base class for poker players."""
 
-<<<<<<< HEAD
-    def __init__(self, uuid: str) -> None:
+    def __init__(self, uuid: str | None = None):
         """Initialize the player.
 
         Parameters:
-            uuid: str
+            uuid: str | None
                 The uuid of this player.
         """
-        self.uuid: Final[str] = uuid
+        self.dealer_action = {}
+        self.uuid: Final[str | None] = uuid
+        super(BasePlayer, self).__init__()
 
-    @abstractmethod
-    def declare_action(self, valid_actions, hole_card, round_state) -> Tuple[str, int]:
+    def report_action(self, action, hole_card, round_state):
+        next_player = round_state["next_player"]
+        dealer = round_state["dealer_btn"]
+        street = round_state["street"]
+
+        if next_player != dealer or street != "preflop":
+            return
+
+        h1 = min(hole_card[0], hole_card[1])
+        h2 = max(hole_card[0], hole_card[1])
+        rep = (h1, h2)
+
+        self.dealer_action[rep] = self.dealer_action.get(rep, {})
+        self.dealer_action[rep][action[0]] = self.dealer_action[rep].get(action, 0) + 1
+
+    def declare_action(self, valid_actions, hole_card, round_state):
         """Select an action.
 
         Parameters:
@@ -44,29 +53,6 @@
             amount: int
                 The amount to bet or raise.
         """
-=======
-    def __init__(self):
-        self.dealer_action = {}
-        super(BasePlayer, self).__init__()
-
-    def report_action(self, action, hole_card, round_state):
-        next_player = round_state['next_player']
-        dealer = round_state['dealer_btn']
-        street = round_state['street']
-
-        if next_player != dealer or street != "preflop":
-            return
-
-        h1 = min(hole_card[0], hole_card[1])
-        h2 = max(hole_card[0], hole_card[1])
-        rep = (h1, h2)
-
-        self.dealer_action[rep] = self.dealer_action.get(rep, {})
-        self.dealer_action[rep][action[0]] = self.dealer_action[rep].get(action, 0) + 1
-
-    def declare_action(self, valid_actions, hole_card, round_state):
-        raise NotImplementedError
->>>>>>> 2684142f
 
     def receive_game_start_message(self, game_info):
         pass
