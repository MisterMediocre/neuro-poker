"""Utility values and functions for the poker game."""

from typing import Any, Dict, Final, List

import numpy as np

<<<<<<< HEAD
from neuropoker.cards import SHORT_RANKS, SHORT_SUITS, SHORTER_SUITS, get_card_index
=======
from neuropoker.cards import SHORT_RANKS, SHORT_SUITS, get_card_index, SHORTER_SUITS, get_card_indices
>>>>>>> 6531d7d6

# TODO: Remove hardcoding
STACK: Final[int] = 1000
NUM_PLAYERS: Final[int] = 3

STREET_MAPPING: Final[Dict[int, int]] = {
    0: 1,  # Preflop
    1: 1,  # Preflop
    2: 1,  # Preflop
    3: 2,  # Flop
    4: 3,  # Turn
}
STATE_MAPPING: Final[Dict[str, int]] = {
    "folded": 0,
    "participating": 1,
    "allin": 2,
}
ACTION_MAPPING: Final[Dict[str, int]] = {
        "fold": 0,
        "call": 1,
        "raise": 2,
}

def encode_cards_tensor(hole_card, community_cards):
    card_tensor = np.zeros((8, len(SHORT_RANKS)*len(SHORTER_SUITS)),  dtype=np.float32)  # Rows for community and private cards
    for i, card in enumerate(community_cards):
        rank, suit = get_card_indices(card, SHORT_RANKS, SHORTER_SUITS)
        card_tensor[i, suit * len(SHORT_RANKS) + rank] = 1  # Map (suit, rank) to index
    for card in hole_card:
        rank, suit = get_card_indices(card, SHORT_RANKS, SHORTER_SUITS)
        card_tensor[7, suit * len(SHORT_RANKS) + rank] = 1  # Hole cards at row 7
    return card_tensor

def encode_player_bets_tensor(round_state, player_positions):
    """
    Encode bets separately for each street (preflop, flop, turn, river).
    """
    num_streets = 4  # Preflop, Flop, Turn, River
    bet_tensor = np.zeros((num_streets * NUM_PLAYERS, len(SHORT_RANKS) * len(SHORTER_SUITS)), dtype=np.float32)

    for street, actions in round_state["action_histories"].items():
        street_index = STREET_MAPPING[street] - 1  # Map street to an index (0-based)
        print(round_state["action_histories"])
        for action in actions:
            if action["action"].lower() in ["call", "raise"]:
                bet = action["amount"]
                normalized_bet = bet / STACK  # Normalize
                player_idx = player_positions[action["uuid"]]
                row_idx = street_index * NUM_PLAYERS + player_idx
                bet_tensor[row_idx, :] += normalized_bet  # Add normalized bet for the specific street

    return bet_tensor

def encode_stack_sizes_tensor(round_state, player_positions):
    stack_tensor = np.zeros((3, len(SHORT_RANKS) * len(SHORTER_SUITS)),  dtype=np.float32)  # 3 rows for players, stack sizes

    for i, player in enumerate(round_state["seats"]):
        normalized_stack = player["stack"] / STACK  # Normalize
        stack_tensor[player_positions[player["uuid"]], :] = normalized_stack

    return stack_tensor

def encode_player_states_tensor(round_state, player_positions):
    state_tensor = np.zeros((3, len(SHORT_RANKS) * len(SHORTER_SUITS)),  dtype=np.float32)  # 3 rows for player states

    for i, player in enumerate(round_state["seats"]):
        state_index = STATE_MAPPING[player["state"]]  # Map state to index (e.g., active, folded)
        state_tensor[player_positions[player["uuid"]], :] = state_index

    return state_tensor

def encode_legal_actions_tensor(legal_actions):
    legal_actions_tensor = np.zeros((1, len(SHORT_RANKS) * len(SHORTER_SUITS)),  dtype=np.float32)  # 1 row for legal actions

    for action in legal_actions:
        action_index = ACTION_MAPPING[action]  # Map actions (e.g., fold, call, raise) to indices
        legal_actions_tensor[0, action_index] = 1

    return legal_actions_tensor


def extract_features_tensor(
    hole_card: list[str], round_state: dict, player_uuid: str
) -> np.ndarray:
    # Initialize tensor: Channels x Height x Width
    tensor = np.zeros((4, 8, len(SHORT_RANKS) * len(SHORTER_SUITS)),  dtype=np.float32)

    # Encode cards
    community_cards = round_state["community_card"]
    tensor[0, :, :] = encode_cards_tensor(hole_card, community_cards)

    # Player positions
    dealer_index = round_state["dealer_btn"]
    rotated_seats = round_state["seats"][dealer_index:] + round_state["seats"][:dealer_index]
    player_positions = {p["uuid"]: i for i, p in enumerate(rotated_seats)}

    # Encode player bets
    tensor[1, :NUM_PLAYERS, :] = encode_player_bets_tensor(round_state, player_positions)

    # Encode stack sizes
    tensor[2, :NUM_PLAYERS, :] = encode_stack_sizes_tensor(round_state, player_positions)

    # Encode player states
    tensor[3, :NUM_PLAYERS, :] = encode_player_states_tensor(round_state, player_positions)

    # Encode legal actions
    # legal_actions = round_state["legal_actions"]
    # tensor[4, :, :] = encode_legal_actions_tensor(legal_actions)

    return tensor


def extract_features(
    hole_card: List[str], round_state: Dict[str, Any], player_uuid: str
) -> np.ndarray:
    """Extract features for a poker agent from the current game state.

    Parameters:
        hole_card: List[str]
            The private cards of the player.
        round_state: Dict[str, Any]
            The state of the current round.
        player_uuid: str
            The player's UUID

    Returns:
        features: np.ndarray
            The features extracted from the game state.

    TODO: Un-hardcode the following:
        Game suits
        Game ranks
        Game stack
        Number of players

    """
    game_suits: Final[List[str]] = SHORTER_SUITS
    game_ranks: Final[List[str]] = SHORT_RANKS
    game_stack: Final[int] = STACK
    num_game_players: Final[int] = NUM_PLAYERS

    num_game_suits: Final[int] = len(game_suits)
    num_game_ranks: Final[int] = len(game_ranks)
    num_game_cards: Final[int] = num_game_suits * num_game_ranks

    public_cards: np.ndarray = np.zeros(num_game_cards)
    private_cards: np.ndarray = np.zeros(num_game_cards)

    player_bets: Dict[str, List[float]] = {
        street: [0] * num_game_players
        for street in ["preflop", "flop", "turn", "river"]
    }  # Normalized bets per street

    community_cards: Final[List[str]] = round_state["community_card"]

    # for card in community_cards:
    for i, card in enumerate(community_cards):
        idx: int = get_card_index(card, game_suits, game_ranks)
        public_cards[idx] = STREET_MAPPING[i]

    for card in hole_card:
        idx: int = get_card_index(card, game_suits, game_ranks)
        private_cards[idx] = 1

    # Dealer position is 0, then 1, then 2 is the guy before the dealer
    dealer_index: Final[int] = round_state["dealer_btn"]
    rotated_seats: Final[List[Dict[str, Any]]] = (
        round_state["seats"][dealer_index:] + round_state["seats"][:dealer_index]
    )

    player_positions: Final[Dict[str, int]] = {
        p["uuid"]: i for i, p in enumerate(rotated_seats)
    }
    normalized_position: Final[float] = player_positions[player_uuid] / (
        num_game_players - 1
    )

    stack_sizes: Final[List[int]] = [p["stack"] for p in rotated_seats]
    normalized_stack_sizes: Final[List[float]] = [
        stack_size / STACK for stack_size in stack_sizes
    ]

    # Store the bet made by each player, relative to the dealer position
    # The sum of all bets is the pot size, which the model can figure out
    for street_name, actions in round_state["action_histories"].items():
        for action in actions:
            if action["action"].lower() in ["call", "raise"]:
                bet_amount = action["amount"]
                normalized_bet_amount: float = bet_amount / game_stack
                relative_pos = player_positions[action["uuid"]]
                if relative_pos != -1:
                    player_bets[street_name][relative_pos] += normalized_bet_amount

    # Self-state is redundant, but included for consistency
    player_states: List[int] = [STATE_MAPPING[p["state"]] for p in rotated_seats]

    flattened_bets: np.ndarray = np.concatenate(
        [player_bets[street] for street in ["preflop", "flop", "turn", "river"]]
    )

    # print(private_cards)
    # print(normalized_position)
    # print(stack_sizes)
    # print(player_states)

    features: np.ndarray = np.concatenate(
        [
            public_cards,
            private_cards,
            flattened_bets,
            normalized_stack_sizes,
            player_states,
            [normalized_position],
        ]
    )

    # print("Game ranks           : ", game_ranks)
    # print("Game suits           : ", game_suits)
    # print(f"Num game cards      : {num_game_cards}")
    # print(f"Public cards shape  : {public_cards.shape}")
    # print(f"Private cards shape : {private_cards.shape}")
    # print(f"Features shape : {features.shape}")
    # print(f"Features       : {features}")
    # print(f"Public cards   : {public_cards}")
    # print(f"Private cards  : {private_cards}")
    # print(f"Flattened bets : {flattened_bets}")
    # print(f"Stack sizes    : {stack_sizes}")
    # print(f"Player states  : {player_states}")
    # print(f"Position       : {normalized_position}")

    return features<|MERGE_RESOLUTION|>--- conflicted
+++ resolved
@@ -4,11 +4,12 @@
 
 import numpy as np
 
-<<<<<<< HEAD
-from neuropoker.cards import SHORT_RANKS, SHORT_SUITS, SHORTER_SUITS, get_card_index
-=======
-from neuropoker.cards import SHORT_RANKS, SHORT_SUITS, get_card_index, SHORTER_SUITS, get_card_indices
->>>>>>> 6531d7d6
+from neuropoker.cards import (
+    SHORT_RANKS,
+    SHORTER_SUITS,
+    get_card_index,
+    get_card_indices,
+)
 
 # TODO: Remove hardcoding
 STACK: Final[int] = 1000
@@ -27,13 +28,16 @@
     "allin": 2,
 }
 ACTION_MAPPING: Final[Dict[str, int]] = {
-        "fold": 0,
-        "call": 1,
-        "raise": 2,
+    "fold": 0,
+    "call": 1,
+    "raise": 2,
 }
 
+
 def encode_cards_tensor(hole_card, community_cards):
-    card_tensor = np.zeros((8, len(SHORT_RANKS)*len(SHORTER_SUITS)),  dtype=np.float32)  # Rows for community and private cards
+    card_tensor = np.zeros(
+        (8, len(SHORT_RANKS) * len(SHORTER_SUITS)), dtype=np.float32
+    )  # Rows for community and private cards
     for i, card in enumerate(community_cards):
         rank, suit = get_card_indices(card, SHORT_RANKS, SHORTER_SUITS)
         card_tensor[i, suit * len(SHORT_RANKS) + rank] = 1  # Map (suit, rank) to index
@@ -42,12 +46,16 @@
         card_tensor[7, suit * len(SHORT_RANKS) + rank] = 1  # Hole cards at row 7
     return card_tensor
 
+
 def encode_player_bets_tensor(round_state, player_positions):
     """
     Encode bets separately for each street (preflop, flop, turn, river).
     """
     num_streets = 4  # Preflop, Flop, Turn, River
-    bet_tensor = np.zeros((num_streets * NUM_PLAYERS, len(SHORT_RANKS) * len(SHORTER_SUITS)), dtype=np.float32)
+    bet_tensor = np.zeros(
+        (num_streets * NUM_PLAYERS, len(SHORT_RANKS) * len(SHORTER_SUITS)),
+        dtype=np.float32,
+    )
 
     for street, actions in round_state["action_histories"].items():
         street_index = STREET_MAPPING[street] - 1  # Map street to an index (0-based)
@@ -58,12 +66,17 @@
                 normalized_bet = bet / STACK  # Normalize
                 player_idx = player_positions[action["uuid"]]
                 row_idx = street_index * NUM_PLAYERS + player_idx
-                bet_tensor[row_idx, :] += normalized_bet  # Add normalized bet for the specific street
+                bet_tensor[row_idx, :] += (
+                    normalized_bet  # Add normalized bet for the specific street
+                )
 
     return bet_tensor
 
+
 def encode_stack_sizes_tensor(round_state, player_positions):
-    stack_tensor = np.zeros((3, len(SHORT_RANKS) * len(SHORTER_SUITS)),  dtype=np.float32)  # 3 rows for players, stack sizes
+    stack_tensor = np.zeros(
+        (3, len(SHORT_RANKS) * len(SHORTER_SUITS)), dtype=np.float32
+    )  # 3 rows for players, stack sizes
 
     for i, player in enumerate(round_state["seats"]):
         normalized_stack = player["stack"] / STACK  # Normalize
@@ -71,20 +84,30 @@
 
     return stack_tensor
 
+
 def encode_player_states_tensor(round_state, player_positions):
-    state_tensor = np.zeros((3, len(SHORT_RANKS) * len(SHORTER_SUITS)),  dtype=np.float32)  # 3 rows for player states
+    state_tensor = np.zeros(
+        (3, len(SHORT_RANKS) * len(SHORTER_SUITS)), dtype=np.float32
+    )  # 3 rows for player states
 
     for i, player in enumerate(round_state["seats"]):
-        state_index = STATE_MAPPING[player["state"]]  # Map state to index (e.g., active, folded)
+        state_index = STATE_MAPPING[
+            player["state"]
+        ]  # Map state to index (e.g., active, folded)
         state_tensor[player_positions[player["uuid"]], :] = state_index
 
     return state_tensor
 
+
 def encode_legal_actions_tensor(legal_actions):
-    legal_actions_tensor = np.zeros((1, len(SHORT_RANKS) * len(SHORTER_SUITS)),  dtype=np.float32)  # 1 row for legal actions
+    legal_actions_tensor = np.zeros(
+        (1, len(SHORT_RANKS) * len(SHORTER_SUITS)), dtype=np.float32
+    )  # 1 row for legal actions
 
     for action in legal_actions:
-        action_index = ACTION_MAPPING[action]  # Map actions (e.g., fold, call, raise) to indices
+        action_index = ACTION_MAPPING[
+            action
+        ]  # Map actions (e.g., fold, call, raise) to indices
         legal_actions_tensor[0, action_index] = 1
 
     return legal_actions_tensor
@@ -94,7 +117,7 @@
     hole_card: list[str], round_state: dict, player_uuid: str
 ) -> np.ndarray:
     # Initialize tensor: Channels x Height x Width
-    tensor = np.zeros((4, 8, len(SHORT_RANKS) * len(SHORTER_SUITS)),  dtype=np.float32)
+    tensor = np.zeros((4, 8, len(SHORT_RANKS) * len(SHORTER_SUITS)), dtype=np.float32)
 
     # Encode cards
     community_cards = round_state["community_card"]
@@ -102,17 +125,25 @@
 
     # Player positions
     dealer_index = round_state["dealer_btn"]
-    rotated_seats = round_state["seats"][dealer_index:] + round_state["seats"][:dealer_index]
+    rotated_seats = (
+        round_state["seats"][dealer_index:] + round_state["seats"][:dealer_index]
+    )
     player_positions = {p["uuid"]: i for i, p in enumerate(rotated_seats)}
 
     # Encode player bets
-    tensor[1, :NUM_PLAYERS, :] = encode_player_bets_tensor(round_state, player_positions)
+    tensor[1, :NUM_PLAYERS, :] = encode_player_bets_tensor(
+        round_state, player_positions
+    )
 
     # Encode stack sizes
-    tensor[2, :NUM_PLAYERS, :] = encode_stack_sizes_tensor(round_state, player_positions)
+    tensor[2, :NUM_PLAYERS, :] = encode_stack_sizes_tensor(
+        round_state, player_positions
+    )
 
     # Encode player states
-    tensor[3, :NUM_PLAYERS, :] = encode_player_states_tensor(round_state, player_positions)
+    tensor[3, :NUM_PLAYERS, :] = encode_player_states_tensor(
+        round_state, player_positions
+    )
 
     # Encode legal actions
     # legal_actions = round_state["legal_actions"]
